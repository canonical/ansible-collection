# -*- coding: utf-8 -*-
# Copyright: (c) 2022, XLAB Steampunk <steampunk@xlab.si>
#
# GNU General Public License v3.0+ (see COPYING or https://www.gnu.org/licenses/gpl-3.0.txt)


from __future__ import absolute_import, division, print_function
from ..module_utils.utils import MaasValueMapper
from ..module_utils import errors
from ..module_utils.utils import is_superset, filter_dict


class NetworkInterface(MaasValueMapper):
    def __init__(
        # Add more values as needed.
        self,
        name=None,  # Only used during create (search query), after name=label_name.
        id=None,
        subnet_cidr=None,
        machine_id=None,
<<<<<<< HEAD
        mac_address=None,
        vlan=None,
        mtu=None,
        tags=None,
=======
        ip_address=None,
        fabric=None,
        vlan=None,
        label_name=None,
>>>>>>> dfa66c6c
    ):
        self.name = name
        self.id = id
        self.subnet_cidr = subnet_cidr
        self.machine_id = machine_id
<<<<<<< HEAD
        self.mac_address = mac_address
        self.vlan = vlan
        self.mtu = mtu
        self.tags = tags

    def __eq__(self, other):
        return self.to_ansible() == other.to_ansible()
=======
        self.ip_address = ip_address
        self.fabric = fabric
        self.vlan = vlan
        self.label_name = label_name
>>>>>>> dfa66c6c

    @classmethod
    def from_ansible(cls, network_interface_dict):
        obj = NetworkInterface()
<<<<<<< HEAD
        obj.name = network_interface_dict.get("name", None)
        obj.subnet_cidr = network_interface_dict.get("subnet_cidr", None)
        obj.mac_address = network_interface_dict.get("mac_address", None)
        obj.vlan = network_interface_dict.get("vlan", None)
        obj.mtu = network_interface_dict.get("mtu", None)
        obj.tags = network_interface_dict.get("tags", [])
=======
        obj.name = network_interface_dict.get("name")
        obj.subnet_cidr = network_interface_dict.get("subnet_cidr")
        obj.ip_address = network_interface_dict.get("ip_address")
        obj.fabric = network_interface_dict.get("fabric")
        obj.vlan = network_interface_dict.get("vlan")
        obj.label_name = network_interface_dict.get("label_name")
>>>>>>> dfa66c6c
        return obj

    @classmethod
    def from_maas(cls, maas_dict):
        obj = NetworkInterface()
        try:
            obj.name = maas_dict["name"]
            obj.label_name = maas_dict["name"]
            obj.id = maas_dict["id"]
            if maas_dict.get("discovered"):  # Auto assigned IP
                obj.ip_address = maas_dict["discovered"][0].get("ip_address")
                obj.subnet_cidr = maas_dict["discovered"][0]["subnet"].get("cidr")
                obj.vlan = maas_dict["discovered"][0]["subnet"]["vlan"].get("name")
                obj.fabric = maas_dict["discovered"][0]["subnet"]["vlan"].get("fabric")
            elif maas_dict.get("links") and len(maas_dict["links"]) > 0:  # Static IP
                obj.ip_address = maas_dict["links"][0].get("ip_address")
                obj.subnet_cidr = maas_dict["links"][0]["subnet"].get("cidr")
                obj.vlan = maas_dict["links"][0]["subnet"]["vlan"].get("name")
                obj.fabric = maas_dict["links"][0]["subnet"]["vlan"].get("fabric")
            else:  # interface auto generated
                obj.ip_address = maas_dict.get("ip_address")
                obj.subnet_cidr = maas_dict.get("cidr")
                obj.vlan = maas_dict["vlan"].get("name")
                obj.fabric = maas_dict["vlan"].get("fabric")
            obj.machine_id = maas_dict["system_id"]
        except KeyError as e:
            raise errors.MissingValueMAAS(e)
        return obj

    def to_maas(self):
        to_maas_dict = {}
        if self.id:
            to_maas_dict["id"] = self.id
        if self.name:
            to_maas_dict["name"] = self.name
        if self.subnet_cidr:
            to_maas_dict["subnet_cidr"] = self.subnet_cidr
<<<<<<< HEAD
        if self.mac_address:
            to_maas_dict["mac_address"] = self.mac_address
        if self.vlan:
            to_maas_dict["vlan"] = self.vlan
        if self.mtu:
            to_maas_dict["mtu"] = self.mtu
        if self.tags:
            to_maas_dict["tags"] = self.tags
        return to_maas_dict

    def to_ansible(self):
        to_ansible_dict = {}
        if self.name:
            to_ansible_dict["name"] = self.name
        if self.subnet_cidr:
            to_ansible_dict["subnet_cidr"] = self.subnet_cidr
        if self.mac_address:
            to_ansible_dict["mac"] = self.mac_address
        if self.vlan:
            to_ansible_dict["vlan"] = self.vlan
        if self.mtu:
            to_ansible_dict["mtu"] = self.mtu
        if self.tags:
            to_ansible_dict["tags"] = self.tags
        return to_ansible_dict

    def needs_update(self, new_nic):
        new_nic_dict = new_nic.to_maas()
        if is_superset(self.to_maas(), filter_dict(new_nic_dict, new_nic_dict.keys())):
            return False
        return True

    def payload_for_update(self):
        return

    def send_update_request(self, payload):
        return

    def payload_for_create(self):
        payload = self.to_maas()
        return payload

    def send_create_request(self, client, machine_obj ,payload):
        results = client.post(
            f"/api/2.0/nodes/{machine_obj.id}/interfaces/", query={"op": "create_physical"}, data=payload
        ).json
        return results
=======
        if self.ip_address:
            to_maas_dict["ip_address"] = self.ip_address
        if self.fabric:
            to_maas_dict["fabric"] = self.fabric
        if self.vlan:
            to_maas_dict["vlan"] = self.vlan
        if self.label_name:
            to_maas_dict["label_name"] = self.label_name
        return to_maas_dict

    def to_ansible(self):
        return dict(
            id=self.id,
            name=self.name,
            subnet_cidr=self.subnet_cidr,
            ip_address=self.ip_address,
            fabric=self.fabric,
            vlan=self.vlan,
        )
>>>>>>> dfa66c6c
<|MERGE_RESOLUTION|>--- conflicted
+++ resolved
@@ -18,55 +18,42 @@
         id=None,
         subnet_cidr=None,
         machine_id=None,
-<<<<<<< HEAD
         mac_address=None,
         vlan=None,
         mtu=None,
         tags=None,
-=======
         ip_address=None,
         fabric=None,
-        vlan=None,
         label_name=None,
->>>>>>> dfa66c6c
     ):
         self.name = name
         self.id = id
         self.subnet_cidr = subnet_cidr
         self.machine_id = machine_id
-<<<<<<< HEAD
         self.mac_address = mac_address
         self.vlan = vlan
         self.mtu = mtu
         self.tags = tags
-
-    def __eq__(self, other):
-        return self.to_ansible() == other.to_ansible()
-=======
         self.ip_address = ip_address
         self.fabric = fabric
         self.vlan = vlan
         self.label_name = label_name
->>>>>>> dfa66c6c
+
+    def __eq__(self, other):
+        return self.to_ansible() == other.to_ansible()
 
     @classmethod
     def from_ansible(cls, network_interface_dict):
         obj = NetworkInterface()
-<<<<<<< HEAD
-        obj.name = network_interface_dict.get("name", None)
-        obj.subnet_cidr = network_interface_dict.get("subnet_cidr", None)
-        obj.mac_address = network_interface_dict.get("mac_address", None)
-        obj.vlan = network_interface_dict.get("vlan", None)
-        obj.mtu = network_interface_dict.get("mtu", None)
-        obj.tags = network_interface_dict.get("tags", [])
-=======
         obj.name = network_interface_dict.get("name")
         obj.subnet_cidr = network_interface_dict.get("subnet_cidr")
         obj.ip_address = network_interface_dict.get("ip_address")
         obj.fabric = network_interface_dict.get("fabric")
         obj.vlan = network_interface_dict.get("vlan")
         obj.label_name = network_interface_dict.get("label_name")
->>>>>>> dfa66c6c
+        obj.mtu = network_interface_dict.get("mtu")
+        obj.tags = network_interface_dict.get("tags", [])
+        obj.mac_address = network_interface_dict.get("mac_address")
         return obj
 
     @classmethod
@@ -104,7 +91,6 @@
             to_maas_dict["name"] = self.name
         if self.subnet_cidr:
             to_maas_dict["subnet_cidr"] = self.subnet_cidr
-<<<<<<< HEAD
         if self.mac_address:
             to_maas_dict["mac_address"] = self.mac_address
         if self.vlan:
@@ -113,23 +99,28 @@
             to_maas_dict["mtu"] = self.mtu
         if self.tags:
             to_maas_dict["tags"] = self.tags
+        if self.ip_address:
+            to_maas_dict["ip_address"] = self.ip_address
+        if self.fabric:
+            to_maas_dict["fabric"] = self.fabric
+        if self.vlan:
+            to_maas_dict["vlan"] = self.vlan
+        if self.label_name:
+            to_maas_dict["label_name"] = self.label_name
         return to_maas_dict
 
     def to_ansible(self):
-        to_ansible_dict = {}
-        if self.name:
-            to_ansible_dict["name"] = self.name
-        if self.subnet_cidr:
-            to_ansible_dict["subnet_cidr"] = self.subnet_cidr
-        if self.mac_address:
-            to_ansible_dict["mac"] = self.mac_address
-        if self.vlan:
-            to_ansible_dict["vlan"] = self.vlan
-        if self.mtu:
-            to_ansible_dict["mtu"] = self.mtu
-        if self.tags:
-            to_ansible_dict["tags"] = self.tags
-        return to_ansible_dict
+        return dict(
+            id=self.id,
+            name=self.name,
+            subnet_cidr=self.subnet_cidr,
+            ip_address=self.ip_address,
+            fabric=self.fabric,
+            vlan=self.vlan,
+            mac=self.mac_address,
+            mtu=self.mtu,
+            tags=self.tags,
+        )
 
     def needs_update(self, new_nic):
         new_nic_dict = new_nic.to_maas()
@@ -151,25 +142,4 @@
         results = client.post(
             f"/api/2.0/nodes/{machine_obj.id}/interfaces/", query={"op": "create_physical"}, data=payload
         ).json
-        return results
-=======
-        if self.ip_address:
-            to_maas_dict["ip_address"] = self.ip_address
-        if self.fabric:
-            to_maas_dict["fabric"] = self.fabric
-        if self.vlan:
-            to_maas_dict["vlan"] = self.vlan
-        if self.label_name:
-            to_maas_dict["label_name"] = self.label_name
-        return to_maas_dict
-
-    def to_ansible(self):
-        return dict(
-            id=self.id,
-            name=self.name,
-            subnet_cidr=self.subnet_cidr,
-            ip_address=self.ip_address,
-            fabric=self.fabric,
-            vlan=self.vlan,
-        )
->>>>>>> dfa66c6c
+        return results