--- conflicted
+++ resolved
@@ -129,13 +129,7 @@
     default_macvlan_mode: bridge
     zone: my-zone
     pool: my-pool
-<<<<<<< HEAD
-    tags:
-      - pod-console-logging
-      - my-tag
-=======
     tags: my-tag, my-tag2
->>>>>>> b2df04c6
 
 - name: Register VIRSH host
   canonical.maas.vm_host:
@@ -151,23 +145,13 @@
     default_macvlan_mode: bridge
     zone: my-zone
     pool: my-pool
-<<<<<<< HEAD
-    tags:
-      - pod-console-logging
-      - my-tag
-=======
     tags: my-tag, my-tag2
->>>>>>> b2df04c6
 
 - name: Register known allready allocated machine
   canonical.maas.vm_host:
     state: present
     vm_host_name: new-vm-host-name
-<<<<<<< HEAD
-    machine: my_machine
-=======
     machine_fqdn: my_machine.maas
->>>>>>> b2df04c6
     cpu_over_commit_ratio: 1
     memory_over_commit_ratio: 2
     default_macvlan_mode: bridge
@@ -185,12 +169,7 @@
     default_macvlan_mode: bridge
     zone: new-zone
     pool: new-pool
-<<<<<<< HEAD
-    tags:
-      - new-tag
-=======
     tags: new-tag, new-tag2
->>>>>>> b2df04c6
 
 - name: Remove VM host
   canonical.maas.vm_host:
